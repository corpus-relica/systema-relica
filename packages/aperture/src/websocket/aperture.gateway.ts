--- conflicted
+++ resolved
@@ -1,17 +1,22 @@
+import { Logger } from "@nestjs/common";
 import {
-  WebSocketGateway,
-  WebSocketServer,
-  SubscribeMessage,
   MessageBody,
   OnGatewayConnection,
   OnGatewayDisconnect,
+  SubscribeMessage,
+  WebSocketGateway,
+  WebSocketServer,
 } from "@nestjs/websockets";
-import { Logger } from "@nestjs/common";
+import { ArchivistSocketClient } from "@relica/websocket-clients";
+import {
+  ApertureActions,
+  ApertureEvents,
+  createBroadcast,
+  toErrorResponse,
+  toResponse,
+} from "@relica/websocket-contracts";
 import { Server, Socket } from "socket.io";
 import { EnvironmentService } from "../environment/environment.service";
-import { ArchivistSocketClient } from "@relica/websocket-clients";
-import { ApertureActions, ApertureEvents } from "@relica/websocket-contracts";
-import { toResponse, toErrorResponse, createBroadcast } from "@relica/websocket-contracts";
 
 @WebSocketGateway({
   cors: {
@@ -50,7 +55,6 @@
   @SubscribeMessage(ApertureActions.ENVIRONMENT_GET)
   async getEnvironment(@MessageBody() message: any) {
     try {
-      
       const { userId, environmentId } = message.payload;
       let environment;
 
@@ -73,7 +77,6 @@
   @SubscribeMessage(ApertureActions.ENVIRONMENT_LIST)
   async listEnvironments(@MessageBody() message: any) {
     try {
-      
       const { userId } = message.payload;
       const environments = await this.environmentService.findAll(userId);
 
@@ -87,7 +90,6 @@
   @SubscribeMessage(ApertureActions.ENVIRONMENT_CREATE)
   async createEnvironment(@MessageBody() message: any) {
     try {
-      
       const { userId, name } = message.payload;
       const environment = await this.environmentService.create({
         userId,
@@ -106,7 +108,6 @@
   @SubscribeMessage(ApertureActions.SELECT_ENTITY)
   async selectEntity(@MessageBody() message: any) {
     try {
-      
       const { userId, environmentId, uid } = message.payload;
       const environment = await this.environmentService.selectEntity(
         environmentId,
@@ -136,7 +137,6 @@
   @SubscribeMessage(ApertureActions.ENTITY_DESELECT)
   async deselectEntity(@MessageBody() message: any) {
     try {
-      
       const { userId, environmentId } = message.payload;
       await this.environmentService.deselectEntity(environmentId, userId);
 
@@ -156,7 +156,6 @@
   @SubscribeMessage(ApertureActions.ENVIRONMENT_CLEAR)
   async clearEnvironment(@MessageBody() message: any) {
     try {
-      
       const { userId, environmentId } = message.payload;
       const environment = await this.environmentService.findOne(
         environmentId,
@@ -184,7 +183,6 @@
   // Heartbeat
   @SubscribeMessage("relica.app/heartbeat")
   async heartbeat(@MessageBody() message: any) {
-    
     return toResponse(
       {
         timestamp: Date.now(),
@@ -221,7 +219,6 @@
   @SubscribeMessage(ApertureActions.SEARCH_LOAD_TEXT)
   async searchLoadText(@MessageBody() message: any) {
     try {
-      
       const { userId, term } = message.payload;
 
       // Get text search results from Archivist
@@ -267,7 +264,6 @@
   @SubscribeMessage(ApertureActions.SEARCH_LOAD_UID)
   async searchLoadUid(@MessageBody() message: any) {
     try {
-      
       const { userId, uid } = message.payload;
 
       // Get UID search results from Archivist
@@ -316,7 +312,6 @@
   @SubscribeMessage(ApertureActions.SPECIALIZATION_LOAD_FACT)
   async specializationLoadFact(@MessageBody() message: any) {
     try {
-      
       const { userId, environmentId: envId, uid } = message.payload;
 
       // Get specialization fact from Archivist
@@ -363,7 +358,6 @@
   @SubscribeMessage(ApertureActions.SPECIALIZATION_LOAD)
   async specializationLoad(@MessageBody() message: any) {
     try {
-      
       const { userId, environmentId, uid } = message.payload;
 
       // Get specialization hierarchy from Archivist
@@ -411,7 +405,6 @@
   @SubscribeMessage(ApertureActions.ENTITY_LOAD)
   async entityLoad(@MessageBody() message: any) {
     try {
-      
       const { userId, environmentId, entityUid } = message.payload;
 
       // Get environment
@@ -468,7 +461,6 @@
   @SubscribeMessage(ApertureActions.ENTITY_UNLOAD)
   async entityUnload(@MessageBody() message: any) {
     try {
-      
       const { userId, environmentId: envId, entityUid } = message.payload;
 
       // Get environment
@@ -537,7 +529,6 @@
   @SubscribeMessage(ApertureActions.ENTITY_LOAD_MULTIPLE)
   async entityLoadMultiple(@MessageBody() message: any) {
     try {
-      
       const { userId, environmentId, uids } = message.payload;
 
       // Get environment
@@ -592,7 +583,6 @@
   @SubscribeMessage(ApertureActions.ENTITY_UNLOAD_MULTIPLE)
   async entityUnloadMultiple(@MessageBody() message: any) {
     try {
-      
       const { userId, environmentId: envId, entityUids } = message.payload;
 
       // Get environment
@@ -662,7 +652,6 @@
   @SubscribeMessage(ApertureActions.LOAD_ALL_RELATED_FACTS)
   async loadAllRelatedFacts(@MessageBody() message: any) {
     try {
-      
       const result = await this.environmentService.loadAllRelatedFacts(
         message.payload.userId,
         message.payload.environmentId,
@@ -687,10 +676,6 @@
   @SubscribeMessage(ApertureActions.SUBTYPE_LOAD)
   async subtypeLoad(@MessageBody() message: any) {
     try {
-<<<<<<< HEAD
-=======
-      
->>>>>>> 07733c5b
       const { userId, environmentId, uid } = message.payload;
 
       // Get subtypes from Archivist
@@ -734,7 +719,6 @@
   @SubscribeMessage(ApertureActions.SUBTYPE_LOAD_CONE)
   async subtypeLoadCone(@MessageBody() message: any) {
     try {
-      
       const { userId, environmentId, uid } = message.payload;
 
       // Get subtypes cone from Archivist
@@ -778,10 +762,6 @@
   @SubscribeMessage(ApertureActions.SUBTYPE_UNLOAD_CONE)
   async subtypeUnloadCone(@MessageBody() message: any) {
     try {
-<<<<<<< HEAD
-=======
-      
->>>>>>> 07733c5b
       const { userId, environmentId, uid } = message.payload;
 
       // Get subtypes cone from Archivist
@@ -856,7 +836,6 @@
   @SubscribeMessage(ApertureActions.CLASSIFICATION_LOAD)
   async classificationLoad(@MessageBody() message: any) {
     try {
-      
       const { userId, environmentId: envId, entityUid } = message.payload;
 
       // Get classified entities from Archivist
@@ -900,7 +879,6 @@
   @SubscribeMessage(ApertureActions.CLASSIFICATION_LOAD_FACT)
   async classificationLoadFact(@MessageBody() message: any) {
     try {
-      
       const { userId, environmentId: envId, entityUid } = message.payload;
 
       // Get classification fact from Archivist
@@ -946,7 +924,6 @@
   @SubscribeMessage(ApertureActions.COMPOSITION_LOAD)
   async compositionLoad(@MessageBody() message: any) {
     try {
-      
       const { userId, environmentId: envId, entityUid } = message.payload;
 
       // Get composition relationships from Archivist (1190 is composition relation type)
@@ -993,7 +970,6 @@
   @SubscribeMessage(ApertureActions.COMPOSITION_LOAD_IN)
   async compositionLoadIn(@MessageBody() message: any) {
     try {
-      
       const { userId, environmentId: envId, entityUid } = message.payload;
 
       // Get incoming composition relationships from Archivist (1190 is composition relation type)
@@ -1044,7 +1020,6 @@
   @SubscribeMessage(ApertureActions.CONNECTION_LOAD)
   async connectionLoad(@MessageBody() message: any) {
     try {
-      
       const { userId, environmentId: envId, entityUid } = message.payload;
 
       // Get connection relationships from Archivist (1487 is connection relation type)
@@ -1091,7 +1066,6 @@
   @SubscribeMessage(ApertureActions.CONNECTION_LOAD_IN)
   async connectionLoadIn(@MessageBody() message: any) {
     try {
-      
       const { userId, environmentId: envId, entityUid } = message.payload;
 
       // Get incoming connection relationships from Archivist (1487 is connection relation type)
@@ -1142,7 +1116,6 @@
   @SubscribeMessage(ApertureActions.RELATION_REQUIRED_ROLES_LOAD)
   async relationRequiredRolesLoad(@MessageBody() message: any) {
     try {
-      
       const { userId, environmentId: envId, uid } = message.payload;
 
       // Get required roles from Archivist
@@ -1186,7 +1159,6 @@
   @SubscribeMessage(ApertureActions.RELATION_ROLE_PLAYERS_LOAD)
   async relationRolePlayersLoad(@MessageBody() message: any) {
     try {
-      
       const { userId, environmentId: envId, uid } = message.payload;
 
       // Get role players from Archivist
