--- conflicted
+++ resolved
@@ -63,6 +63,7 @@
           (if-not recursive
             direct-classified
             (let [subtypes (cache/all-descendants-of cache-service uid)
+            (let [subtypes (cache/all-descendants-of cache-service uid)
                   subtypes-facts (map #(get-classified this % false) subtypes)
                   all-facts (concat direct-classified (flatten subtypes-facts))]
               all-facts)))
@@ -227,7 +228,27 @@
                                   (recur (rest items) (conj result-vec facts)))))))]
 
           results)
-        (catch Exception e
+
+              ;; Function to get related facts based on match-on parameter
+              get-facts-fn (fn [hierarchy-uid]
+                             (get-related-facts this hierarchy-uid rel-type-uid))
+
+              ;; Process each level in the hierarchy and collect results
+              results (<! (go
+                            (loop [items spec-facts
+                                   result-vec []]
+                              (if (empty? items)
+                                result-vec  ;; Return collected results
+                                (let [item (first items)
+                                      hierarchy-uid (:lh_object_uid item)
+                                      facts-chan (get-facts-fn hierarchy-uid)
+                                      facts (<! facts-chan)]
+                                  ;; Continue with next item, adding facts to result vector
+                                  (recur (rest items) (conj result-vec facts)))))))]
+
+          results)
+        (catch Exception e
+          (log/error e "Error in get-core-sample:" (ex-message e))
           (log/error e "Error in get-core-sample:" (ex-message e))
           []))))
 
@@ -263,6 +284,38 @@
   ;;         (log/error "Error in get-core-sample:" (ex-message e))
   ;;         []))))
 
+  ;; (get-core-sample [this uid rel-type-uid]
+  ;;   (go
+  ;;     (try
+  ;;       (let [spec-h (gellish/get-specialization-hierarchy gellish-base-service uid)
+  ;;             spec-facts (reverse (:facts spec-h))  ;; Reverse to get subject-centric order
+
+  ;;             ;; Get all related facts for the entity itself
+  ;;             direct-facts (<! (get-related-facts this uid rel-type-uid))
+
+  ;;             ;; If we have direct facts, return them
+  ;;             result (if (not (empty? direct-facts))
+  ;;                      direct-facts
+  ;;                      ;; Otherwise, check specialization hierarchy
+  ;;                      (loop [items spec-facts
+  ;;                             acc []]
+  ;;                        (if (empty? items)
+  ;;                          acc  ;; Return accumulated results
+  ;;                          (let [item (first items)
+  ;;                                related-facts-chan (get-related-facts this (:lh_object_uid item) rel-type-uid)
+  ;;                                facts (<! related-facts-chan)]
+  ;;                            (if (seq facts)
+  ;;                              ;; Found facts, add to accumulator and continue
+  ;;                              (recur (rest items) (concat acc facts))
+  ;;                              ;; No facts found, continue with next item
+  ;;                              (recur (rest items) acc))))))]
+
+  ;;         ;; Return results
+  ;;         result)
+  ;;       (catch Exception e
+  ;;         (log/error "Error in get-core-sample:" (ex-message e))
+  ;;         []))))
+
   (get-core-sample-rh [this uid rel-type-uid]
     (go
       (try
@@ -315,6 +368,7 @@
                                          queries/related-to
                                          {:end_uid uid
                                           :rel_type_uids [rel-type-uid]})
+                                          :rel_type_uids [rel-type-uid]})
               res (graph/transform-results results)]
           res)
         (catch Exception e
@@ -324,9 +378,11 @@
   (get-related-to-subtype-cone [this lh-object-uid rel-type-uid]
     (go
       (try
+        (let [rel-subtypes (cache/all-descendants-of cache-service rel-type-uid)
         (let [rel-subtypes (cache/all-descendants-of cache-service rel-type-uid)
               all-rel-types (conj rel-subtypes rel-type-uid)
               results (graph/exec-query graph-service
+                                         queries/related-to
                                          queries/related-to
                                          {:end_uid lh-object-uid
                                           :rel_type_uids all-rel-types})
@@ -388,11 +444,7 @@
         (if (empty? existing-results)
           (let [;; Generate a new fact UID
                 fact-uid (first (uid/reserve-uid uid-service 1))
-<<<<<<< HEAD
                 
-=======
-
->>>>>>> 8d6ba60b
                 ;; Add the fact UID to the parameters
                 params-with-uid (assoc params :fact_uid fact-uid)
 
@@ -437,6 +489,7 @@
               _ (when (not (nil? rel-type-uids))
                   (doseq [rel-type-uid rel-type-uids]
                     (let [subtypes (cache/all-descendants-of cache-service rel-type-uid)]
+                    (let [subtypes (cache/all-descendants-of cache-service rel-type-uid)]
                       (swap! rel-subtypes concat subtypes))))
 
               query-with-rel (if (not (nil? rel-type-uids))
@@ -501,4 +554,4 @@
         (println composition-hierarchy)
         composition-hierarchy))
 
-  )+  )
