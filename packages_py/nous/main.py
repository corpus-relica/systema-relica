--- conflicted
+++ resolved
@@ -125,13 +125,8 @@
     if aperture_connected:
         print("Aperture connected")
         # Call retrieveEnv which uses the singleton client
-<<<<<<< HEAD
         env = await retrieveEnv()
         print(f">>>>>>>>>> Retrieved environment - direct socketio: {env is not None}")
-=======
-        # env = await retrieveEnv()
-        # print(f">>>>>>>>>> Retrieved environment - direct socketio: {env is not None}")
->>>>>>> 07733c5b
 
         # if not archivist_client.is_connected():
         #     await archivist_client.connect()
